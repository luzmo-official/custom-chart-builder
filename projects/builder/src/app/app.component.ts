import { AsyncPipe } from '@angular/common';
import {
  Component,
  CUSTOM_ELEMENTS_SCHEMA,
  ElementRef,
  HostListener,
  inject,
  OnInit,
  ViewChild,
} from '@angular/core';
import { LoginComponent } from '@builder/components/login/login.component';
import { AuthService } from '@builder/services/auth.service';
import { LuzmoApiService } from '@builder/services/luzmo-api.service';
import '@luzmo/analytics-components-kit/draggable-data-item';
import '@luzmo/analytics-components-kit/droppable-slot';
import '@luzmo/analytics-components-kit/picker';
import '@luzmo/analytics-components-kit/progress-circle';
import { Slot, SlotConfig } from '@luzmo/dashboard-contents-types';
import { UntilDestroy, untilDestroyed } from '@ngneat/until-destroy';
import { NgxJsonViewerModule } from 'ngx-json-viewer';
import { BehaviorSubject, of, Subject } from 'rxjs';
import { filter, map, shareReplay, switchMap, take, tap } from 'rxjs/operators';
import { defaultSlotConfigs } from '../../../custom-chart/src/slots.config';
import { ItemData, ItemQuery } from './helpers/types';

@UntilDestroy()
@Component({
  selector: 'app-root',
  imports: [NgxJsonViewerModule, LoginComponent, AsyncPipe],
  templateUrl: './app.component.html',
  styleUrls: ['./app.component.scss'],
  standalone: true,
  schemas: [CUSTOM_ELEMENTS_SCHEMA],
})
export class AppComponent implements OnInit {
  protected authService = inject(AuthService);
  private luzmoAPIService = inject(LuzmoApiService);
<<<<<<< HEAD
  private ws = new WebSocket('ws://localhost:8081');
  private render?: (args: {
    container: HTMLElement;
    data: ItemData['data'];
    slots: Slot[];
    slotConfigurations: SlotConfig[];
    options: any;
    language: string;
    dimensions: { width: number; height: number };
  }) => void;
  private resize?: (args: {
    container: HTMLElement;
    slots: Slot[];
    slotConfigurations: SlotConfig[];
    options: any;
    language: string;
    dimensions: { width: number; height: number };
  }) => void;
  private buildQuery?: (args: {
    slots: Slot[]
  }) => ItemQuery;
=======
  private ws = new WebSocket('ws://localhost:8080');
  private render?: (
    container: HTMLElement,
    data: ItemData['data'],
    slots: Slot[],
    slotConfigurations: SlotConfig[],
    options: any,
    language: string,
    dimensions: { width: number; height: number }
  ) => void;
  private resize?: (
    container: HTMLElement,
    slots: Slot[],
    slotConfigurations: SlotConfig[],
    options: any,
    language: string,
    dimensions: { width: number; height: number }
  ) => void;
  private buildQuery?: (slots: Slot[], slotsConfig: SlotConfig[]) => ItemQuery;
>>>>>>> cd19c70e

  currentUser$ = this.authService.isAuthenticated$.pipe(
    filter((isAuthenticated) => isAuthenticated),
    switchMap(() => this.authService.getOrLoadUser())
  );

  loadingAllDatasets$ = new BehaviorSubject<boolean>(false);
  loadingDatasetDetail$ = new BehaviorSubject<boolean>(false);
  queryingData$ = new BehaviorSubject<boolean>(false);

  datasets$ = this.authService.isAuthenticated$.pipe(
    untilDestroyed(this),
    filter((isAuthenticated) => isAuthenticated),
    tap(() => setTimeout(() => this.loadingAllDatasets$.next(true), 0)),
    filter(() => !this.loadingAllDatasets$.value),
    switchMap(() => this.luzmoAPIService.loadAllDatasets()),
    map((result) => result.rows),
    tap(() => setTimeout(() => this.loadingAllDatasets$.next(false), 0))
  );

  private selectedDatasetIdSubject = new Subject<string>();
<<<<<<< HEAD
  columns$ = this.selectedDatasetIdSubject.pipe(
    untilDestroyed(this),
    // tap(() => setTimeout(() => this.loadingDatasetDetail$.next(true), 0)),
    switchMap((datasetId) =>
      this.luzmoAPIService.loadDatasetWithColumns(datasetId)
    ),
    map((result) => result.rows[0]),
    map((dataset) =>
      dataset.columns.map((column) => ({
        columnId: column.id,
        currency: column.currency?.symbol,
        datasetId: dataset.id,
        description: column.description,
        format: column.format,
        hierarchyLevels: (column.hierarchyLevels || []).map((level: any) => ({
          id: level.id,
          level: level.level,
          label: level.name,
        })),
        label: column.name,
        level: column.level,
        lowestLevel: column.lowestLevel,
        subtype: column.subtype,
        type: column.type,
      }))
    )
    // tap(() => setTimeout(() => this.loadingDatasetDetail$.next(false), 0))
  );
=======
  columns$ = this.selectedDatasetIdSubject
    .pipe(
      untilDestroyed(this),
      // tap(() => setTimeout(() => this.loadingDatasetDetail$.next(true), 0)),
      switchMap(datasetId => this.luzmoAPIService.loadDatasetWithColumns(datasetId)),
      map(result => result.rows[0]),
      map(dataset =>
        dataset.columns.map(column => ({
          columnId: column.id,
          column: column.id,
          currency: column.currency?.symbol,
          datasetId: dataset.id,
          set: dataset.id,
          description: column.description,
          format: column.format,
          hierarchyLevels: (column.hierarchyLevels || []).map((level: any) => ({
            id: level.id,
            level: level.level,
            label: level.name
          })),
          label: column.name,
          level: column.level,
          lowestLevel: column.lowestLevel,
          subtype: column.subtype,
          type: column.type
        }))
      ),
      // tap(() => setTimeout(() => this.loadingDatasetDetail$.next(false), 0))
    );
>>>>>>> cd19c70e

  slotConfigs: SlotConfig[] = defaultSlotConfigs;
  private slotsSubject = new BehaviorSubject<Slot[]>(
    this.slotConfigs.map((slotConfig) => ({
      name: slotConfig.name,
      content: [],
    }))
  );

  chartData$ = this.slotsSubject.pipe(
    untilDestroyed(this),
    switchMap((slots) => {
      const allRequiredSlotsFilled = defaultSlotConfigs
        .filter((s) => s.isRequired)
        .map((s) => slots.find((slot) => slot.name === s.name))
        .every((s) => s && s.content.length > 0);

      if (allRequiredSlotsFilled && slots.some(s => s.content.length > 0)) {
        let query: ItemQuery = { dimensions: [], measures: [], options: {} };

<<<<<<< HEAD
        if (this.buildQuery) {
          query = this.buildQuery({ slots });
=======
          if (this.buildQuery) {
            query = this.buildQuery(slots, defaultSlotConfigs);
          }
          else {
            query = buildLuzmoQuery(slots);
          }
          this.queryingData$.next(true);

          return this.luzmoAPIService.queryLuzmoDataset([query])
            .pipe(
              tap(() => this.queryingData$.next(false)),
              map(result => result.data)
            );
>>>>>>> cd19c70e
        }
        this.queryingData$.next(true);

        return this.luzmoAPIService.queryLuzmoDataset([query]).pipe(
          tap(() => this.queryingData$.next(false)),
          map((result) => result.data)
        );
      } else {
        return of([]);
      }
    }),
    shareReplay(1)
  );

  displayedChartData$ = this.chartData$.pipe(map((data) => data.slice(0, 25)));

  @ViewChild('chartContainer') container!: ElementRef;

  @HostListener('window:resize')
  onResize(): void {
    if (this.authService.isAuthenticated$.getValue() === true && this.resize) {
      this.resize({
        container: this.container.nativeElement,
        slots: this.slotsSubject.getValue(),
        slotConfigurations: this.slotConfigs,
        options: {},
        language: 'en',
        dimensions: {
          width: this.container.nativeElement.clientWidth,
          height: this.container.nativeElement.clientHeight,
        },
      });
    }
  }

  async ngOnInit() {
    this.authService.isAuthenticated$
      .pipe(
        filter((isAuthenticated) => isAuthenticated),
        take(1)
      )
      .subscribe(async () => {
        this.ws.onmessage = async (message) => {
          if (message.data === 'watcher-rebuild') {
            await this.loadBundle();
            this.chartData$
              .pipe(take(1))
              .subscribe((data) => this.renderChart(data));
          }
        };

        await this.loadBundle();
        this.chartData$.subscribe((data) => {
          this.renderChart(data);
        });
      });
  }

  private async loadBundle() {
    // Load and execute the JavaScript bundle
    const response = await fetch('/custom-chart/bundle.js?t=' + Date.now());
    const blob = new Blob([await response.text()], { type: 'text/javascript' });
    const url = URL.createObjectURL(blob);
    const module = await import(url);
    URL.revokeObjectURL(url);

    this.render = module.render;
    this.resize = module.resize;
    this.buildQuery = module.buildQuery;

    // Load and apply the CSS file dynamically
    const cssLink = document.createElement('link');
    cssLink.rel = 'stylesheet';
    cssLink.href = '/custom-chart/styles.css?t=' + Date.now();
    document.head.appendChild(cssLink);
  }

  private async renderChart(data: ItemData['data'] = []) {
    if (!this.render) {
      return;
    }

    this.render({
      container: this.container.nativeElement,
      data,
      slots: this.slotsSubject.getValue(),
      slotConfigurations: this.slotConfigs,
      options: {},
      language: 'en',
      dimensions: {
        width: this.container.nativeElement.clientWidth,
        height: this.container.nativeElement.clientHeight,
      },
    });
  }

  onColumnDropped(
    slotName: string,
    event: CustomEvent<{ slotContents: any[] }>
  ): void {
    const currentSlots = this.slotsSubject.getValue();
    const updatedSlots = currentSlots.map((slot) => {
      if (slot.name === slotName) {
        const droppedColumn = event.detail.slotContents[0];
        const content = event.detail.slotContents.map((column) => ({
<<<<<<< HEAD
          columnId: column.columnId,
          currency: column.currency,
          datasetId: column.datasetId,
          format: column.format,
          label: column.label,
          level: column.level,
          lowestLevel: column.lowestLevel,
          subtype: column.subtype,
          type: column.type
=======
          columnId: droppedColumn.columnId,
          column: droppedColumn.column,
          currency: droppedColumn.currency,
          datasetId: droppedColumn.datasetId,
          set: droppedColumn.datasetId,
          format: droppedColumn.format,
          label: droppedColumn.label,
          level: droppedColumn.level,
          lowestLevel: droppedColumn.lowestLevel,
          subtype: droppedColumn.subtype,
          type: droppedColumn.type
>>>>>>> cd19c70e
        }));

        return {
          ...slot,
          content
        };
      }
      return slot;
    });

    this.slotsSubject.next(updatedSlots);
  }

  onDatasetSelected(event: CustomEvent<string>): void {
    const datasetId = event.detail;
    this.selectedDatasetIdSubject.next(datasetId);
  }

  logout(): void {
    this.authService.setAuthenticated(false);
  }
}<|MERGE_RESOLUTION|>--- conflicted
+++ resolved
@@ -35,29 +35,6 @@
 export class AppComponent implements OnInit {
   protected authService = inject(AuthService);
   private luzmoAPIService = inject(LuzmoApiService);
-<<<<<<< HEAD
-  private ws = new WebSocket('ws://localhost:8081');
-  private render?: (args: {
-    container: HTMLElement;
-    data: ItemData['data'];
-    slots: Slot[];
-    slotConfigurations: SlotConfig[];
-    options: any;
-    language: string;
-    dimensions: { width: number; height: number };
-  }) => void;
-  private resize?: (args: {
-    container: HTMLElement;
-    slots: Slot[];
-    slotConfigurations: SlotConfig[];
-    options: any;
-    language: string;
-    dimensions: { width: number; height: number };
-  }) => void;
-  private buildQuery?: (args: {
-    slots: Slot[]
-  }) => ItemQuery;
-=======
   private ws = new WebSocket('ws://localhost:8080');
   private render?: (
     container: HTMLElement,
@@ -77,7 +54,6 @@
     dimensions: { width: number; height: number }
   ) => void;
   private buildQuery?: (slots: Slot[], slotsConfig: SlotConfig[]) => ItemQuery;
->>>>>>> cd19c70e
 
   currentUser$ = this.authService.isAuthenticated$.pipe(
     filter((isAuthenticated) => isAuthenticated),
@@ -99,7 +75,6 @@
   );
 
   private selectedDatasetIdSubject = new Subject<string>();
-<<<<<<< HEAD
   columns$ = this.selectedDatasetIdSubject.pipe(
     untilDestroyed(this),
     // tap(() => setTimeout(() => this.loadingDatasetDetail$.next(true), 0)),
@@ -110,8 +85,9 @@
     map((dataset) =>
       dataset.columns.map((column) => ({
         columnId: column.id,
-        currency: column.currency?.symbol,
+        column: column.id,currency: column.currency?.symbol,
         datasetId: dataset.id,
+          set:dataset.id,
         description: column.description,
         format: column.format,
         hierarchyLevels: (column.hierarchyLevels || []).map((level: any) => ({
@@ -128,37 +104,6 @@
     )
     // tap(() => setTimeout(() => this.loadingDatasetDetail$.next(false), 0))
   );
-=======
-  columns$ = this.selectedDatasetIdSubject
-    .pipe(
-      untilDestroyed(this),
-      // tap(() => setTimeout(() => this.loadingDatasetDetail$.next(true), 0)),
-      switchMap(datasetId => this.luzmoAPIService.loadDatasetWithColumns(datasetId)),
-      map(result => result.rows[0]),
-      map(dataset =>
-        dataset.columns.map(column => ({
-          columnId: column.id,
-          column: column.id,
-          currency: column.currency?.symbol,
-          datasetId: dataset.id,
-          set: dataset.id,
-          description: column.description,
-          format: column.format,
-          hierarchyLevels: (column.hierarchyLevels || []).map((level: any) => ({
-            id: level.id,
-            level: level.level,
-            label: level.name
-          })),
-          label: column.name,
-          level: column.level,
-          lowestLevel: column.lowestLevel,
-          subtype: column.subtype,
-          type: column.type
-        }))
-      ),
-      // tap(() => setTimeout(() => this.loadingDatasetDetail$.next(false), 0))
-    );
->>>>>>> cd19c70e
 
   slotConfigs: SlotConfig[] = defaultSlotConfigs;
   private slotsSubject = new BehaviorSubject<Slot[]>(
@@ -179,10 +124,6 @@
       if (allRequiredSlotsFilled && slots.some(s => s.content.length > 0)) {
         let query: ItemQuery = { dimensions: [], measures: [], options: {} };
 
-<<<<<<< HEAD
-        if (this.buildQuery) {
-          query = this.buildQuery({ slots });
-=======
           if (this.buildQuery) {
             query = this.buildQuery(slots, defaultSlotConfigs);
           }
@@ -190,15 +131,6 @@
             query = buildLuzmoQuery(slots);
           }
           this.queryingData$.next(true);
-
-          return this.luzmoAPIService.queryLuzmoDataset([query])
-            .pipe(
-              tap(() => this.queryingData$.next(false)),
-              map(result => result.data)
-            );
->>>>>>> cd19c70e
-        }
-        this.queryingData$.next(true);
 
         return this.luzmoAPIService.queryLuzmoDataset([query]).pipe(
           tap(() => this.queryingData$.next(false)),
@@ -302,17 +234,6 @@
       if (slot.name === slotName) {
         const droppedColumn = event.detail.slotContents[0];
         const content = event.detail.slotContents.map((column) => ({
-<<<<<<< HEAD
-          columnId: column.columnId,
-          currency: column.currency,
-          datasetId: column.datasetId,
-          format: column.format,
-          label: column.label,
-          level: column.level,
-          lowestLevel: column.lowestLevel,
-          subtype: column.subtype,
-          type: column.type
-=======
           columnId: droppedColumn.columnId,
           column: droppedColumn.column,
           currency: droppedColumn.currency,
@@ -324,7 +245,6 @@
           lowestLevel: droppedColumn.lowestLevel,
           subtype: droppedColumn.subtype,
           type: droppedColumn.type
->>>>>>> cd19c70e
         }));
 
         return {
