import { Slot, SlotConfig, ItemQueryDimension, ItemQueryMeasure, ItemQuery } from '@luzmo/dashboard-contents-types';
import * as d3 from 'd3';
<<<<<<< HEAD
import * as d3Hexbin from 'd3-hexbin';

type SideValues = {
  top: number;
  right: number;
  bottom: number;
  left: number;
}

type Dimensions = {
  padding?: SideValues,
  margin?: SideValues,
  width?: number,  // Final width of the chart
  height?: number, // Final height of the chart
  outerWidth?: number, // Outer width of the SVG (After substracting margin from the width)
  outerHeight?: number,  // Outer height of the SVG
  innerWidth?: number, // Inner width of the SVG (after substracting padding from the outerWidth)
  innerHeight?: number // Inner height of the SVG
}

// Extend the hexbin bin interface to store our animation state.
interface HexBinExtended extends d3Hexbin.HexbinBin<[number, number]> {
  selected?: boolean;
  path?: Path2D;
  currentOpacity?: number;
  targetOpacity?: number;
  startOpacity?: number;
}

interface CanvasState {
  margin: { top: number; right: number; bottom: number; left: number };
  width: number;
  height: number;
  data: [number, number][];
  xScale: d3.ScaleLinear<number, number>;
  yScale: d3.ScaleLinear<number, number>;
  hexbin: d3Hexbin.Hexbin<[number, number]>;
  bins: HexBinExtended[];
  maxCount: number;
  totalClicks: number;
  colorScale: d3.ScaleSequential<string>;
  hexagonPath: Path2D;
}
=======
import { addToDimensions, addToMeasures, getSlotCategoryBySlotDefinition, getSlotMeasureBySlotDefinition } from './build-query.utils';
>>>>>>> cd19c70e

/**
 * Render the hexbin map using canvas.
 */
export const render = ({
  container,
  data = [],
  slots = [],
  slotConfigurations = [],
  options = {},
  language = 'en',
  dimensions: { width, height } = { width: 0, height: 0 },
}: {
  container: HTMLElement;
  data: any[][];
  slots: Slot[];
  slotConfigurations: SlotConfig[];
  options: Record<string, any>;
  language: string;
  dimensions: { width: number; height: number };
}): void => {
  const margin = { top: 20, right: 20, bottom: 30, left: 40 };

  // Either select an existing canvas or create one.
  let canvasSelection = d3.select(container).select<HTMLCanvasElement>('canvas');
  if (canvasSelection.empty()) {
    canvasSelection = d3.select(container)
      .append('canvas')
      .attr('width', width)
      .attr('height', height)
      .style('display', 'block');
  }
  const canvas = canvasSelection.node() as HTMLCanvasElement;
  const ctx = canvas.getContext('2d')!;
  // Store the new data.
  (canvas as any).__data__ = data;

  // Update canvas dimensions based on the container.
  canvas.width = width;
  canvas.height = height;

  // Set up scales based on the data extents.
  const xExtent = d3.extent(data, (d) => +d[0]);
  const yExtent = d3.extent(data, (d) => +d[1]);
  if (
    xExtent[0] === undefined ||
    xExtent[1] === undefined ||
    yExtent[0] === undefined ||
    yExtent[1] === undefined
  ) {
    return;
  }
  const xScale = d3.scaleLinear().domain(xExtent).nice().range([margin.left, width - margin.right]);
  const yScale = d3.scaleLinear().domain(yExtent).nice().range([height - margin.bottom, margin.top]);

  // Create the hexbin generator.
  const hexbin = d3Hexbin.hexbin()
    .x((d) => xScale(d[0]))
    .y((d) => yScale(d[1]))
    .radius(6)
    .extent([[margin.left, margin.top], [width - margin.right, height - margin.bottom]]);

  // Compute the bins.
  const bins = hexbin(data) as HexBinExtended[];
  const maxCount = d3.max(bins, (d) => d.length) || 1;
  const totalClicks = data.length;

  // Create a color scale mapping bin count to color.
  const colorScale = d3.scaleSequential(d3.interpolateMagma).domain([0, maxCount]);
  // Precompute the basic hexagon path from the hexbin generator.
  const hexPathString = hexbin.hexagon();
  const hexagonPath = new Path2D(hexPathString);

  // For each bin, create a transformed Path2D and initialize animation state.
  bins.forEach((bin) => {
    bin.selected = false;
    const path = new Path2D();
    const matrix = new DOMMatrix().translate(bin.x, bin.y);
    path.addPath(hexagonPath, matrix);
    bin.path = path;
    bin.currentOpacity = 0.3 + 0.7 * (bin.length / maxCount);
  });

  // Save the state on the canvas element.
  const state: CanvasState = {
    margin,
    width,
    height,
    data,
    xScale,
    yScale,
    hexbin,
    bins,
    maxCount,
    totalClicks,
    colorScale,
    hexagonPath,
  };
  (canvas as any)._state = state;

  // --- DRAWING FUNCTION ---
  function drawCanvas() {
    // Always clear the entire canvas.
    ctx.clearRect(0, 0, width, height);
    // Draw the background image if available and loaded.
    const bgImg = (canvas as any)._bgImg as HTMLImageElement | undefined;
    if (bgImg && bgImg.complete) {
      ctx.save();
      ctx.globalAlpha = 0.85;
      ctx.drawImage(bgImg, 0, 0, width, height);
      ctx.restore();
    }
    // Draw each hexagon.
    bins.forEach((bin) => {
      ctx.save();
      ctx.fillStyle = colorScale(bin.length) as string;
      ctx.globalAlpha =
        bin.currentOpacity !== undefined ? bin.currentOpacity : (0.3 + 0.7 * (bin.length / maxCount));
      ctx.strokeStyle = 'black';
      // Use a thicker line for a selected or hovered bin.
      ctx.lineWidth = (bin.selected || (currentHovered === bin)) ? 1.25 : 0.15;
      if (bin.path) {
        ctx.fill(bin.path);
        ctx.stroke(bin.path);
      }
      ctx.restore();
    });
  }

  // --- ANIMATION FUNCTION ---
  function animateOpacityTransition(duration: number) {
    const startTime = Date.now();
    bins.forEach((bin) => {
      bin.startOpacity = bin.currentOpacity!;
    });
    d3.timer(function () {
      const elapsed = Date.now() - startTime;
      let t = elapsed / duration;
      if (t > 1) t = 1;
      t = d3.easeCubicOut(t);
      bins.forEach((bin) => {
        if (bin.startOpacity !== undefined && bin.targetOpacity !== undefined) {
          bin.currentOpacity = bin.startOpacity + (bin.targetOpacity - bin.startOpacity) * t;
        }
      });
      drawCanvas();
      if (t === 1) return true;
      return false;
    });
  }

  // --- BACKGROUND IMAGE SETUP ---
  // (Move this after drawCanvas is defined so that closures capture bins correctly.)
  let bgImg = (canvas as any)._bgImg as HTMLImageElement | undefined;
  if (!bgImg) {
    bgImg = new Image();
    bgImg.src = 'https://savvycomsoftware.com/wp-content/uploads/2023/06/Saas-App-Development-1.webp';
    (canvas as any)._bgImg = bgImg;
    bgImg.onload = () => {
      // When the image loads, redraw the canvas.
      drawCanvas();
    };
  }

  // Variable to track the currently hovered bin.
  let currentHovered: HexBinExtended | null = null;

  // --- TOOLTIP SETUP ---
  let tooltip = d3.select(container).select<HTMLDivElement>('.tooltip');
  if (tooltip.empty()) {
    tooltip = d3.select(container)
      .append('div')
      .attr('class', 'tooltip')
      .style('position', 'absolute')
      .style('pointer-events', 'none')
      .style('background-color', '#000')
      .style('color', '#fff')
      .style('padding', '8px 12px')
      .style('border-radius', '6px')
      .style('font-family', 'Inter, sans-serif')
      .style('font-size', '14px')
      .style('line-height', '20px')
      .style('opacity', 0);
  }

  // --- CLEAR SELECTION BUTTON ---
  let clearSelectionBtn = d3.select(container).select<HTMLDivElement>('.clear-selection-btn');
  if (clearSelectionBtn.empty()) {
    clearSelectionBtn = d3.select(container)
      .append('div')
      .attr('class', 'clear-selection-btn')
      .style('position', 'absolute')
      .style('pointer-events', 'auto')
      .style('background-color', '#000')
      .style('color', '#fff')
      .style('padding', '6px 8px')
      .style('border-radius', '6px')
      .style('font-family', 'Inter, sans-serif')
      .style('font-size', '12px')
      .style('opacity', 0)
      .style('cursor', 'pointer')
      .text('Clear selection')
      .on('click', function (event) {
        event.stopPropagation();
        clearSelection();
      });
  }

  // Helper function to update the clear-selection button’s position.
  function updateClearSelectionButtonPosition() {
    const canvasRect = canvas.getBoundingClientRect();
    const canvasLeft = canvasRect.left + window.pageXOffset;
    const canvasTop = canvasRect.top + window.pageYOffset;
    clearSelectionBtn
      .style('left', `${canvasLeft + 10}px`)
      .style('top', `${canvasTop + 10}px`);
  }
  updateClearSelectionButtonPosition();
  // Use namespaced events so that subsequent calls replace the old ones.
  d3.select(window)
    .on('scroll.renderClearBtn', updateClearSelectionButtonPosition)
    .on('resize.renderClearBtn', updateClearSelectionButtonPosition);

  // Helper function to clear any selection.
  function clearSelection() {
    bins.forEach((bin) => (bin.selected = false));
    bins.forEach((bin) => {
      bin.targetOpacity = 0.3 + 0.7 * (bin.length / maxCount);
    });
    animateOpacityTransition(300);
    clearSelectionBtn.style('opacity', 0);
  }

  // Helper to get mouse position relative to the canvas.
  function getMousePos(event: MouseEvent) {
    const rect = canvas.getBoundingClientRect();
    return { x: event.clientX - rect.left, y: event.clientY - rect.top };
  }

  // --- INTERACTIVITY (Attach event listeners using namespaced d3 events) ---
  const canvasSel = d3.select(canvas);
  // Remove any previous listeners in our namespace.
  canvasSel.on('mousemove.render', null)
    .on('mouseout.render', null)
    .on('click.render', null);

  canvasSel
    .on('mousemove.render', function (event: MouseEvent) {
      const mousePos = getMousePos(event);
      const foundBin = bins.find((bin) =>
        bin.path ? ctx.isPointInPath(bin.path, mousePos.x, mousePos.y) : false
      );
      if (foundBin) {
        const X = xScale.invert(foundBin.x);
        const Y = yScale.invert(foundBin.y);
        const percent = ((foundBin.length / totalClicks) * 100).toFixed(2);
        tooltip
          .style('opacity', '0.925')
          .html(
            `<b>Coordinates</b>: (${X.toFixed(2)}, ${Y.toFixed(2)})<br/>
             <b>Click count</b>: ${foundBin.length} (${percent}% of total)`
          )
          .style('left', event.pageX + 7.5 + 'px')
          .style('top', event.pageY + 7.5 + 'px');
        canvas.style.cursor = 'pointer';
        if (currentHovered !== foundBin) {
          currentHovered = foundBin;
          drawCanvas();
        }
      } else {
        if (currentHovered !== null) {
          currentHovered = null;
          drawCanvas();
        }
        tooltip.style('opacity', '0');
        canvas.style.cursor = 'default';
      }
    })
    .on('mouseout.render', function () {
      tooltip.style('opacity', '0');
      if (currentHovered !== null) {
        currentHovered = null;
        drawCanvas();
      }
    })
    .on('click.render', function (event: MouseEvent) {
      const mousePos = getMousePos(event);
      const clickedBin = bins.find((bin) =>
        bin.path ? ctx.isPointInPath(bin.path, mousePos.x, mousePos.y) : false
      );
      if (clickedBin) {
        // Toggle selection: if already selected, clear all.
        if (clickedBin.selected) {
          bins.forEach((bin) => (bin.selected = false));
        } else {
          bins.forEach((bin) => (bin.selected = false));
          clickedBin.selected = true;
        }
        const selectionExists = bins.some((bin) => bin.selected);
        bins.forEach((bin) => {
          bin.targetOpacity = selectionExists
            ? (bin.selected ? 1 : 0.25)
            : (0.3 + 0.7 * (bin.length / maxCount));
        });
        animateOpacityTransition(300);
        clearSelectionBtn.style('opacity', selectionExists ? 0.925 : 0);
      }
    });

  // Final initial draw.
  drawCanvas();
};

/**
 * Resize the chart by updating dimensions, scales, and re-computing bins.
 * It re-uses the data and state stored on the canvas element.
 */
export const resize = ({
  container,
  slots = [],
  slotConfigurations = [],
  options = {},
  language = 'en',
  dimensions: { width, height } = { width: 0, height: 0 },
}: {
  container: HTMLElement;
  slots: Slot[];
  slotConfigurations: SlotConfig[];
  options: Record<string, any>;
  language: string;
  dimensions: { width: number; height: number };
}): void => {
  // Select the existing canvas.
  const canvasSelection = d3.select(container).select<HTMLCanvasElement>('canvas');
  if (canvasSelection.empty()) return;
  const canvas = canvasSelection.node() as HTMLCanvasElement;
  const ctx = canvas.getContext('2d')!;

  // Update canvas dimensions.
  canvas.width = width ?? 0;
  canvas.height = height ?? 0;

  // Retrieve the previously stored state.
  const state: CanvasState | undefined = (canvas as any)._state;
  if (!state) return;
  const { margin, data } = state;

  // Recalculate scales based on the (unchanged) data domain and new ranges.
  const xExtent = d3.extent(data, (d) => +d[0]);
  const yExtent = d3.extent(data, (d) => +d[1]);
  if (
    xExtent[0] === undefined ||
    xExtent[1] === undefined ||
    yExtent[0] === undefined ||
    yExtent[1] === undefined
  ) {
    return;
  }
  const xScale = d3.scaleLinear()
    .domain(xExtent)
    .nice()
    .range([margin.left, width - margin.right]);
  const yScale = d3.scaleLinear()
    .domain(yExtent)
    .nice()
    .range([height - margin.bottom, margin.top]);

  // Create a new hexbin generator with updated scales and extent.
  const hexbin = d3Hexbin.hexbin()
    .x((d) => xScale(d[0]))
    .y((d) => yScale(d[1]))
    .radius(6)
    .extent([[margin.left, margin.top], [width - margin.right, height - margin.bottom]]);

  // Recompute bins based on the new hexbin generator.
  const bins = hexbin(data) as Array<d3Hexbin.HexbinBin<[number, number]> & {
    selected?: boolean;
    path?: Path2D;
    currentOpacity?: number;
    targetOpacity?: number;
    startOpacity?: number;
  }>;
  const maxCount = d3.max(bins, (d) => d.length) || 1;
  const colorScale = d3.scaleSequential(d3.interpolateMagma).domain([0, maxCount]);
  const hexPathString = hexbin.hexagon();
  const hexagonPath = new Path2D(hexPathString);

  // Update each bin – reset selection state, update opacity and recalc its path.
  bins.forEach((bin) => {
    bin.selected = false;
    bin.currentOpacity = 0.3 + 0.7 * (bin.length / maxCount);
    const path = new Path2D();
    const matrix = new DOMMatrix().translate(bin.x, bin.y);
    path.addPath(hexagonPath, matrix);
    bin.path = path;
  });

  // Update the saved state.
  state.width = width;
  state.height = height;
  state.xScale = xScale;
  state.yScale = yScale;
  state.hexbin = hexbin;
  state.bins = bins;
  state.maxCount = maxCount;
  state.colorScale = colorScale;
  state.hexagonPath = hexagonPath;

  // Clear and redraw the canvas.
  ctx.clearRect(0, 0, width, height);
  const bgImg = (canvas as any)._bgImg as HTMLImageElement | undefined;
  if (bgImg && bgImg.complete) {
    ctx.save();
    ctx.globalAlpha = 0.85;
    ctx.drawImage(bgImg, 0, 0, width, height);
    ctx.restore();
  }
  bins.forEach((bin) => {
    ctx.save();
    ctx.fillStyle = colorScale(bin.length) as string;
    ctx.globalAlpha = bin.currentOpacity ?? (0.3 + 0.7 * (bin.length / maxCount));
    ctx.strokeStyle = 'black';
    ctx.lineWidth = bin.selected ? 1.25 : 0.15;
    if (bin.path) {
      ctx.fill(bin.path);
      ctx.stroke(bin.path);
    }
    ctx.restore();
  });

  // Update the clear-selection button's position.
  const clearSelectionBtn = d3.select(container).select('.clear-selection-btn');
  if (!clearSelectionBtn.empty()) {
    const { left, top } = canvas.getBoundingClientRect();
    clearSelectionBtn
      .style('left', `${left + window.pageXOffset + 10}px`)
      .style('top', `${top + window.pageYOffset + 10}px`);
  }
};

<<<<<<< HEAD
export const buildQuery = ({
  slots
}: {
  slots: Slot[]
}): ItemQuery => {
  const dimensions: ItemQueryDimension[] = []; 

  const xSlot = slots.find((slot) => (slot.name as any) === 'x');
  const ySlot = slots.find((slot) => (slot.name as any) === 'y');

  // Add dimensions and measures
  if (xSlot && xSlot?.content?.length > 0 && ySlot && ySlot?.content?.length > 0) {
    dimensions.push({ dataset_id: xSlot.content[0].datasetId, column_id: xSlot.content[0].columnId });
    dimensions.push({ dataset_id: ySlot.content[0].datasetId, column_id: ySlot.content[0].columnId });
  }

  const query: ItemQuery = {
    dimensions,
    measures: [],
    limit: { by: 60000 },
    options: {
      rollup_data: false
    }
  };
=======
export const buildQuery = (slots: Slot[], slotsConfig: SlotConfig[]): ItemQuery => {
  const measures: ItemQueryMeasure[] = [];
  const dimensions: ItemQueryDimension[] = [];

  const slotMeasuresByDefinition = getSlotMeasureBySlotDefinition(slotsConfig);
  const allMeasureSlots = slots.filter(
    s => slotMeasuresByDefinition.find(sd => sd.name === s.name)
  );

  let hasMeasures = false;

  for (const measureSlot of allMeasureSlots) {
    for (const measureSlotContent of measureSlot.content) {
      hasMeasures = true;
      addToMeasures(measures, measureSlotContent);
    }
  }

  // From slotDefenitions we extract slots, whose type are categorical and sort them by order. These are our dimensions (categories and legends)
  const slotCategorySortedByOrder = getSlotCategoryBySlotDefinition(slotsConfig)
    .sort((a, b) => a.order! - b.order!);

  if (slotCategorySortedByOrder?.length > 0) {
    // Get the actual slot
    const categorySlots = slots.filter(
      s => slotCategorySortedByOrder.find(sd => sd.name === s.name)
    );

    // Check if the slot is filled
    for (const categorySlot of categorySlots) {
      if (categorySlot.content.length > 0) {
        addToDimensions(dimensions, categorySlot.content[0]);
      }
    }

    if (!hasMeasures && categorySlots.length > 0 && categorySlots[0].content.length > 0) {
      measures.push({ dataset_id: categorySlots[0].content[0].set, column_id: '*' });
    }
  }

  const query = { dimensions, measures, limit: { by: 10000 } };

  console.log('Query', query);
>>>>>>> cd19c70e

  return query;
}<|MERGE_RESOLUTION|>--- conflicted
+++ resolved
@@ -1,6 +1,5 @@
 import { Slot, SlotConfig, ItemQueryDimension, ItemQueryMeasure, ItemQuery } from '@luzmo/dashboard-contents-types';
 import * as d3 from 'd3';
-<<<<<<< HEAD
 import * as d3Hexbin from 'd3-hexbin';
 
 type SideValues = {
@@ -44,9 +43,6 @@
   colorScale: d3.ScaleSequential<string>;
   hexagonPath: Path2D;
 }
-=======
-import { addToDimensions, addToMeasures, getSlotCategoryBySlotDefinition, getSlotMeasureBySlotDefinition } from './build-query.utils';
->>>>>>> cd19c70e
 
 /**
  * Render the hexbin map using canvas.
@@ -487,32 +483,6 @@
   }
 };
 
-<<<<<<< HEAD
-export const buildQuery = ({
-  slots
-}: {
-  slots: Slot[]
-}): ItemQuery => {
-  const dimensions: ItemQueryDimension[] = []; 
-
-  const xSlot = slots.find((slot) => (slot.name as any) === 'x');
-  const ySlot = slots.find((slot) => (slot.name as any) === 'y');
-
-  // Add dimensions and measures
-  if (xSlot && xSlot?.content?.length > 0 && ySlot && ySlot?.content?.length > 0) {
-    dimensions.push({ dataset_id: xSlot.content[0].datasetId, column_id: xSlot.content[0].columnId });
-    dimensions.push({ dataset_id: ySlot.content[0].datasetId, column_id: ySlot.content[0].columnId });
-  }
-
-  const query: ItemQuery = {
-    dimensions,
-    measures: [],
-    limit: { by: 60000 },
-    options: {
-      rollup_data: false
-    }
-  };
-=======
 export const buildQuery = (slots: Slot[], slotsConfig: SlotConfig[]): ItemQuery => {
   const measures: ItemQueryMeasure[] = [];
   const dimensions: ItemQueryDimension[] = [];
@@ -556,7 +526,6 @@
   const query = { dimensions, measures, limit: { by: 10000 } };
 
   console.log('Query', query);
->>>>>>> cd19c70e
 
   return query;
 }