import { Slot, SlotConfig, ItemQueryDimension, ItemQueryMeasure, ItemQuery } from '@luzmo/dashboard-contents-types';
import * as d3 from 'd3';
import * as d3Hexbin from 'd3-hexbin';
import {
  addToDimensions,
  addToMeasures,
  getSlotCategoryBySlotDefinition,
  getSlotMeasureBySlotDefinition
} from './build-query.utils';

type SideValues = {
  top: number;
  right: number;
  bottom: number;
  left: number;
}

type Dimensions = {
  padding?: SideValues,
  margin?: SideValues,
  width?: number,  // Final width of the chart
  height?: number, // Final height of the chart
  outerWidth?: number, // Outer width of the SVG (After substracting margin from the width)
  outerHeight?: number,  // Outer height of the SVG
  innerWidth?: number, // Inner width of the SVG (after substracting padding from the outerWidth)
  innerHeight?: number // Inner height of the SVG
}

// Extend the hexbin bin interface to store our animation state.
interface HexBinExtended extends d3Hexbin.HexbinBin<[number, number]> {
  selected?: boolean;
  path?: Path2D;
  currentOpacity?: number;
  targetOpacity?: number;
  startOpacity?: number;
}

interface CanvasState {
  margin: { top: number; right: number; bottom: number; left: number };
  width: number;
  height: number;
  data: [number, number][];
  xScale: d3.ScaleLinear<number, number>;
  yScale: d3.ScaleLinear<number, number>;
  hexbin: d3Hexbin.Hexbin<[number, number]>;
  bins: HexBinExtended[];
  maxCount: number;
  totalClicks: number;
  colorScale: d3.ScaleSequential<string>;
  hexagonPath: Path2D;
}

/**
<<<<<<< HEAD
 * Render the hexbin map using canvas.
 */
export const render = ({
  container,
  data = [],
  slots = [],
  slotConfigurations = [],
  options = {},
  language = 'en',
  dimensions: { width, height } = { width: 0, height: 0 },
}: {
  container: HTMLElement;
  data: [number, number][];
  slots: Slot[];
  slotConfigurations: SlotConfig[];
  options: Record<string, any>;
  language: string;
  dimensions: { width: number; height: number };
}): void => {
  console.log('Rendering', slots, slotConfigurations);
  const margin = { top: 20, right: 20, bottom: 30, left: 40 };

  // Either select an existing canvas or create one.
  let canvasSelection = d3.select(container).select<HTMLCanvasElement>('canvas');
  if (canvasSelection.empty()) {
    canvasSelection = d3.select(container)
      .append('canvas')
      .attr('width', width)
      .attr('height', height)
      .style('display', 'block');
  }
  const canvas = canvasSelection.node() as HTMLCanvasElement;
  const ctx = canvas.getContext('2d')!;
  // Store the new data.
  (canvas as any).__data__ = data;

  // Update canvas dimensions based on the container.
  canvas.width = width;
  canvas.height = height;

  // Set up scales based on the data extents.
  const xExtent = d3.extent(data, (d) => +d[0]);
  const yExtent = d3.extent(data, (d) => +d[1]);
  if (
    xExtent[0] === undefined ||
    xExtent[1] === undefined ||
    yExtent[0] === undefined ||
    yExtent[1] === undefined
  ) {
    return;
  }
  const xScale = d3.scaleLinear().domain(xExtent).nice().range([margin.left, width - margin.right]);
  const yScale = d3.scaleLinear().domain(yExtent).nice().range([height - margin.bottom, margin.top]);

  // Create the hexbin generator.
  const hexbin = d3Hexbin.hexbin()
    .x((d) => xScale(d[0]))
    .y((d) => yScale(d[1]))
    .radius(6)
    .extent([[margin.left, margin.top], [width - margin.right, height - margin.bottom]]);

  // Compute the bins.
  const bins = hexbin(data) as HexBinExtended[];
  const maxCount = d3.max(bins, (d) => d.length) || 1;
  const totalClicks = data.length;

  // Create a color scale mapping bin count to color.
  const colorScale = d3.scaleSequential(d3.interpolateMagma).domain([0, maxCount]);
  // Precompute the basic hexagon path from the hexbin generator.
  const hexPathString = hexbin.hexagon();
  const hexagonPath = new Path2D(hexPathString);

  // For each bin, create a transformed Path2D and initialize animation state.
  bins.forEach((bin) => {
    bin.selected = false;
    const path = new Path2D();
    const matrix = new DOMMatrix().translate(bin.x, bin.y);
    path.addPath(hexagonPath, matrix);
    bin.path = path;
    bin.currentOpacity = 0.3 + 0.7 * (bin.length / maxCount);
  });

  // Save the state on the canvas element.
  const state: CanvasState = {
    margin,
    width,
    height,
    data,
    xScale,
    yScale,
    hexbin,
    bins,
    maxCount,
    totalClicks,
    colorScale,
    hexagonPath,
=======
 * Renders a custom chart inside the specified container element.
 *
 * @param data - An object containing the container element, data, slots, slotConfigurations, options, language, and dimensions
 *
 */
export const render = (data: {
    container: HTMLElement,
    data: any[][],
    slots: Slot[],
    slotConfigurations: SlotConfig[],
    options: Record<string, any>,
    language: string,
    dimensions: { width: number; height: number }
  }
): void => {
  const width = data.dimensions.width ?? 800;
  const height = data.dimensions.height ?? 400;

  // Base design values
  const baseDotSize = 10;
  const baseGridSize = 20;
  const baseLetterSpacing = 50;
  const animationDuration = 200;

  // Define the letters as before.
  const letters = {
    L: [[0, 0], [0, 1], [0, 2], [0, 3], [0, 4], [1, 4], [2, 4], [3, 4]],
    U: [[0, 0], [0, 1], [0, 2], [0, 3], [0, 4], [1, 4], [2, 4], [3, 0], [3, 1], [3, 2], [3, 3], [3, 4]],
    Z: [[0, 0], [1, 0], [2, 0], [3, 0], [3, 1], [2, 2], [1, 3], [0, 4], [1, 4], [2, 4], [3, 4]],
    M: [[0, 4], [0, 3], [0, 2], [0, 1], [0, 0], [1, 1], [2, 2], [3, 1], [4, 0], [4, 1], [4, 2], [4, 3], [4, 4]],
    O: [[0, 0], [1, 0], [2, 0], [3, 0], [4, 1], [4, 2], [4, 3], [3, 4], [2, 4], [1, 4], [0, 3], [0, 2], [0, 1]]
>>>>>>> 17db128d
  };
  (canvas as any)._state = state;

<<<<<<< HEAD
  // --- DRAWING FUNCTION ---
  function drawCanvas() {
    // Always clear the entire canvas.
    ctx.clearRect(0, 0, width, height);
    // Draw the background image if available and loaded.
    const bgImg = (canvas as any)._bgImg as HTMLImageElement | undefined;
    if (bgImg && bgImg.complete) {
      ctx.save();
      ctx.globalAlpha = 0.85;
      ctx.drawImage(bgImg, 0, 0, width, height);
      ctx.restore();
    }
    // Draw each hexagon.
    bins.forEach((bin) => {
      ctx.save();
      ctx.fillStyle = colorScale(bin.length) as string;
      ctx.globalAlpha =
        bin.currentOpacity !== undefined ? bin.currentOpacity : (0.3 + 0.7 * (bin.length / maxCount));
      ctx.strokeStyle = 'black';
      // Use a thicker line for a selected or hovered bin.
      ctx.lineWidth = (bin.selected || (currentHovered === bin)) ? 1.25 : 0.15;
      if (bin.path) {
        ctx.fill(bin.path);
        ctx.stroke(bin.path);
      }
      ctx.restore();
=======
  // Calculate the total width and height of the design using the base values.
  // For each letter, the base width is (max x * baseGridSize + baseGridSize)
  const baseLetterWidths = Object.values(letters).map(
    l => Math.max(...l.map(([x]) => x)) * baseGridSize + baseGridSize
  );
  const baseTotalLetterWidth =
    baseLetterWidths.reduce((a, b) => a + b, 0) +
    baseLetterSpacing * (Object.keys(letters).length - 1);
  const baseTotalLetterHeight = 5 * baseGridSize;

  // Compute a scale factor such that the letters will fit in the canvas.
  // We use Math.min to only scale down (never scale up beyond our base design).
  const scale = Math.min(1, width / baseTotalLetterWidth, height / baseTotalLetterHeight);

  // Scale the design parameters
  const gridSize = baseGridSize * scale;
  const dotSize = baseDotSize * scale;
  const letterSpacing = baseLetterSpacing * scale;

  // Recalculate each letter's width using the scaled gridSize.
  const letterWidths = Object.values(letters).map(
    l => Math.max(...l.map(([x]) => x)) * gridSize + gridSize
  );
  const totalLetterWidth =
    letterWidths.reduce((a, b) => a + b, 0) + letterSpacing * (letterWidths.length - 1);

  // Center the letters within the canvas
  let offsetX = (width - totalLetterWidth) / 2;
  const offsetY = (height - 5 * gridSize) / 2;

  // Remove any existing canvas in the container.
  d3.select(data.container).selectAll('canvas').remove();

  // Create and configure a new canvas.
  const canvas = d3
    .select(data.container)
    .append('canvas')
    .attr('width', width)
    .attr('height', height)
    .style('display', 'block');

  const ctx = canvas.node()?.getContext('2d');
  if (!ctx) return;

  // Draw the background.
  ctx.fillStyle = '#262626';
  ctx.fillRect(0, 0, width, height);

  // Create an array to hold the dot data.
  let dots: { x: number; y: number; opacity: number; targetOpacity: number }[] = [];

  // Iterate over the letters and draw each dot.
  Object.entries(letters).forEach(([, positions], index) => {
    positions.forEach(([x, y]) => {
      const posX = offsetX + x * gridSize;
      const posY = offsetY + y * gridSize;
      dots.push({ x: posX, y: posY, opacity: 1, targetOpacity: 1 });

      ctx.beginPath();
      ctx.arc(posX, posY, dotSize, 0, Math.PI * 2);
      ctx.fillStyle = '#ebff00';
      ctx.fill();
>>>>>>> 17db128d
    });
  }

  // --- ANIMATION FUNCTION ---
  function animateOpacityTransition(duration: number) {
    const startTime = Date.now();
    bins.forEach((bin) => {
      bin.startOpacity = bin.currentOpacity!;
    });
    d3.timer(function () {
      const elapsed = Date.now() - startTime;
      let t = elapsed / duration;
      if (t > 1) t = 1;
      t = d3.easeCubicOut(t);
      bins.forEach((bin) => {
        if (bin.startOpacity !== undefined && bin.targetOpacity !== undefined) {
          bin.currentOpacity = bin.startOpacity + (bin.targetOpacity - bin.startOpacity) * t;
        }
      });
      drawCanvas();
      if (t === 1) return true;
      return false;
    });
  }

  // --- BACKGROUND IMAGE SETUP ---
  // (Move this after drawCanvas is defined so that closures capture bins correctly.)
  let bgImg = (canvas as any)._bgImg as HTMLImageElement | undefined;
  if (!bgImg) {
    bgImg = new Image();
    bgImg.src = 'https://savvycomsoftware.com/wp-content/uploads/2023/06/Saas-App-Development-1.webp';
    (canvas as any)._bgImg = bgImg;
    bgImg.onload = () => {
      // When the image loads, redraw the canvas.
      drawCanvas();
    };
  }

  // Variable to track the currently hovered bin.
  let currentHovered: HexBinExtended | null = null;

  // --- TOOLTIP SETUP ---
  let tooltip = d3.select(container).select<HTMLDivElement>('.tooltip');
  if (tooltip.empty()) {
    tooltip = d3.select(container)
      .append('div')
      .attr('class', 'tooltip')
      .style('position', 'absolute')
      .style('pointer-events', 'none')
      .style('background-color', '#000')
      .style('color', '#fff')
      .style('padding', '8px 12px')
      .style('border-radius', '6px')
      .style('font-family', 'Inter, sans-serif')
      .style('font-size', '14px')
      .style('line-height', '20px')
      .style('opacity', 0);
  }

  // --- CLEAR SELECTION BUTTON ---
  let clearSelectionBtn = d3.select(container).select<HTMLDivElement>('.clear-selection-btn');
  if (clearSelectionBtn.empty()) {
    clearSelectionBtn = d3.select(container)
      .append('div')
      .attr('class', 'clear-selection-btn')
      .style('position', 'absolute')
      .style('pointer-events', 'auto')
      .style('background-color', '#000')
      .style('color', '#fff')
      .style('padding', '6px 8px')
      .style('border-radius', '6px')
      .style('font-family', 'Inter, sans-serif')
      .style('font-size', '12px')
      .style('opacity', 0)
      .style('cursor', 'pointer')
      .text('Clear selection')
      .on('click', function (event) {
        event.stopPropagation();
        clearSelection();
      });
  }

  // Helper function to update the clear-selection button’s position.
  function updateClearSelectionButtonPosition() {
    const canvasRect = canvas.getBoundingClientRect();
    const canvasLeft = canvasRect.left + window.pageXOffset;
    const canvasTop = canvasRect.top + window.pageYOffset;
    clearSelectionBtn
      .style('left', `${canvasLeft + 10}px`)
      .style('top', `${canvasTop + 10}px`);
  }
  updateClearSelectionButtonPosition();
  // Use namespaced events so that subsequent calls replace the old ones.
  d3.select(window)
    .on('scroll.renderClearBtn', updateClearSelectionButtonPosition)
    .on('resize.renderClearBtn', updateClearSelectionButtonPosition);

  // Helper function to clear any selection.
  function clearSelection() {
    bins.forEach((bin) => (bin.selected = false));
    bins.forEach((bin) => {
      bin.targetOpacity = 0.3 + 0.7 * (bin.length / maxCount);
    });
    animateOpacityTransition(300);
    clearSelectionBtn.style('opacity', 0);
  }

  // Helper to get mouse position relative to the canvas.
  function getMousePos(event: MouseEvent) {
    const rect = canvas.getBoundingClientRect();
    return { x: event.clientX - rect.left, y: event.clientY - rect.top };
  }

  // --- INTERACTIVITY (Attach event listeners using namespaced d3 events) ---
  const canvasSel = d3.select(canvas);
  // Remove any previous listeners in our namespace.
  canvasSel.on('mousemove.render', null)
    .on('mouseout.render', null)
    .on('click.render', null);

  canvasSel
    .on('mousemove.render', function (event: MouseEvent) {
      const mousePos = getMousePos(event);
      const foundBin = bins.find((bin) =>
        bin.path ? ctx.isPointInPath(bin.path, mousePos.x, mousePos.y) : false
      );
      if (foundBin) {
        const X = xScale.invert(foundBin.x);
        const Y = yScale.invert(foundBin.y);
        const percent = ((foundBin.length / totalClicks) * 100).toFixed(2);
        tooltip
          .style('opacity', '0.925')
          .html(
            `<b>Coordinates</b>: (${X.toFixed(2)}, ${Y.toFixed(2)})<br/>
             <b>Click count</b>: ${foundBin.length} (${percent}% of total)`
          )
          .style('left', event.pageX + 7.5 + 'px')
          .style('top', event.pageY + 7.5 + 'px');
        canvas.style.cursor = 'pointer';
        if (currentHovered !== foundBin) {
          currentHovered = foundBin;
          drawCanvas();
        }
      } else {
        if (currentHovered !== null) {
          currentHovered = null;
          drawCanvas();
        }
        tooltip.style('opacity', '0');
        canvas.style.cursor = 'default';
      }
    })
    .on('mouseout.render', function () {
      tooltip.style('opacity', '0');
      if (currentHovered !== null) {
        currentHovered = null;
        drawCanvas();
      }
    })
    .on('click.render', function (event: MouseEvent) {
      const mousePos = getMousePos(event);
      const clickedBin = bins.find((bin) =>
        bin.path ? ctx.isPointInPath(bin.path, mousePos.x, mousePos.y) : false
      );
      if (clickedBin) {
        // Toggle selection: if already selected, clear all.
        if (clickedBin.selected) {
          bins.forEach((bin) => (bin.selected = false));
        } else {
          bins.forEach((bin) => (bin.selected = false));
          clickedBin.selected = true;
        }
        const selectionExists = bins.some((bin) => bin.selected);
        bins.forEach((bin) => {
          bin.targetOpacity = selectionExists
            ? (bin.selected ? 1 : 0.25)
            : (0.3 + 0.7 * (bin.length / maxCount));
        });
        animateOpacityTransition(300);
        clearSelectionBtn.style('opacity', selectionExists ? 0.925 : 0);
      }
    });

  // Final initial draw.
  drawCanvas();
};

/**
<<<<<<< HEAD
 * Resize the chart by updating dimensions, scales, and re-computing bins.
 * It re-uses the data and state stored on the canvas element.
 */
export const resize = ({
  container,
  slots = [],
  slotConfigurations = [],
  options = {},
  language = 'en',
  dimensions: { width, height } = { width: 0, height: 0 },
}: {
  container: HTMLElement;
  slots: Slot[];
  slotConfigurations: SlotConfig[];
  options: Record<string, any>;
  language: string;
  dimensions: { width: number; height: number };
}): void => {
  // Select the existing canvas.
  const canvasSelection = d3.select(container).select<HTMLCanvasElement>('canvas');
  if (canvasSelection.empty()) return;
  const canvas = canvasSelection.node() as HTMLCanvasElement;
  const ctx = canvas.getContext('2d')!;

  // Update canvas dimensions.
  canvas.width = width ?? 0;
  canvas.height = height ?? 0;

  // Retrieve the previously stored state.
  const state: CanvasState | undefined = (canvas as any)._state;
  if (!state) return;
  const { margin, data } = state;

  // Recalculate scales based on the (unchanged) data domain and new ranges.
  const xExtent = d3.extent(data, (d) => +d[0]);
  const yExtent = d3.extent(data, (d) => +d[1]);
  if (
    xExtent[0] === undefined ||
    xExtent[1] === undefined ||
    yExtent[0] === undefined ||
    yExtent[1] === undefined
  ) {
    return;
  }
  const xScale = d3.scaleLinear()
    .domain(xExtent)
    .nice()
    .range([margin.left, width - margin.right]);
  const yScale = d3.scaleLinear()
    .domain(yExtent)
    .nice()
    .range([height - margin.bottom, margin.top]);

  // Create a new hexbin generator with updated scales and extent.
  const hexbin = d3Hexbin.hexbin()
    .x((d) => xScale(d[0]))
    .y((d) => yScale(d[1]))
    .radius(6)
    .extent([[margin.left, margin.top], [width - margin.right, height - margin.bottom]]);

  // Recompute bins based on the new hexbin generator.
  const bins = hexbin(data) as Array<d3Hexbin.HexbinBin<[number, number]> & {
    selected?: boolean;
    path?: Path2D;
    currentOpacity?: number;
    targetOpacity?: number;
    startOpacity?: number;
  }>;
  const maxCount = d3.max(bins, (d) => d.length) || 1;
  const colorScale = d3.scaleSequential(d3.interpolateMagma).domain([0, maxCount]);
  const hexPathString = hexbin.hexagon();
  const hexagonPath = new Path2D(hexPathString);

  // Update each bin – reset selection state, update opacity and recalc its path.
  bins.forEach((bin) => {
    bin.selected = false;
    bin.currentOpacity = 0.3 + 0.7 * (bin.length / maxCount);
    const path = new Path2D();
    const matrix = new DOMMatrix().translate(bin.x, bin.y);
    path.addPath(hexagonPath, matrix);
    bin.path = path;
  });

  // Update the saved state.
  state.width = width;
  state.height = height;
  state.xScale = xScale;
  state.yScale = yScale;
  state.hexbin = hexbin;
  state.bins = bins;
  state.maxCount = maxCount;
  state.colorScale = colorScale;
  state.hexagonPath = hexagonPath;

  // Clear and redraw the canvas.
  ctx.clearRect(0, 0, width, height);
  const bgImg = (canvas as any)._bgImg as HTMLImageElement | undefined;
  if (bgImg && bgImg.complete) {
    ctx.save();
    ctx.globalAlpha = 0.85;
    ctx.drawImage(bgImg, 0, 0, width, height);
    ctx.restore();
  }
  bins.forEach((bin) => {
    ctx.save();
    ctx.fillStyle = colorScale(bin.length) as string;
    ctx.globalAlpha = bin.currentOpacity ?? (0.3 + 0.7 * (bin.length / maxCount));
    ctx.strokeStyle = 'black';
    ctx.lineWidth = bin.selected ? 1.25 : 0.15;
    if (bin.path) {
      ctx.fill(bin.path);
      ctx.stroke(bin.path);
    }
    ctx.restore();
  });

  // Update the clear-selection button's position.
  const clearSelectionBtn = d3.select(container).select('.clear-selection-btn');
  if (!clearSelectionBtn.empty()) {
    const { left, top } = canvas.getBoundingClientRect();
    clearSelectionBtn
      .style('left', `${left + window.pageXOffset + 10}px`)
      .style('top', `${top + window.pageYOffset + 10}px`);
  }
=======
 * Resizes the custom chart inside the specified container element.
 *
 * @param data - An object containing the container element, slots, slotConfigurations, options, language, and dimensions.
 */
export const resize = ( data: {
    container: HTMLElement,
    slots: Slot[],
    slotConfigurations: SlotConfig[],
    options: Record<string, any>,
    language: string,
    dimensions: { width: number; height: number }
  }
): void => {
  render({...data, data: []});
>>>>>>> 17db128d
};

export const buildQuery = (slots: Slot[], slotsConfig: SlotConfig[]): ItemQuery => {
  const measures: ItemQueryMeasure[] = [];
  const dimensions: ItemQueryDimension[] = [];

  console.log('Slots query', slots, slotsConfig);

  const slotMeasuresByDefinition = getSlotMeasureBySlotDefinition(slotsConfig);
  const allMeasureSlots = slots.filter(
    s => slotMeasuresByDefinition.find(sd => sd.name === s.name)
  );

  let hasMeasures = false;

  for (const measureSlot of allMeasureSlots) {
    for (const measureSlotContent of measureSlot.content) {
      hasMeasures = true;
      addToMeasures(measures, measureSlotContent);
    }
  }

  // From slotDefenitions we extract slots, whose type are categorical and sort them by order. These are our dimensions (categories and legends)
  const slotCategorySortedByOrder = getSlotCategoryBySlotDefinition(slotsConfig)
    .sort((a, b) => a.order! - b.order!);

  if (slotCategorySortedByOrder?.length > 0) {
    // Get the actual slot
    const categorySlots = slots.filter(
      s => slotCategorySortedByOrder.find(sd => sd.name === s.name)
    );

    // Check if the slot is filled
    for (const categorySlot of categorySlots) {
      const categorySlotConfig = slotsConfig.find(sc => sc.name === categorySlot.name);
      if (categorySlot.content.length > 0) {
        addToDimensions(dimensions, categorySlot.content[0], categorySlotConfig?.options?.isBinningDisabled);
      }
    }

    if (!hasMeasures && categorySlots.length > 0 && categorySlots[0].content.length > 0) {
      measures.push({ dataset_id: categorySlots[0].content[0].set, column_id: '*' });
    }
  }

  const query = {
    dimensions,
    measures,
    limit: { by: 60000 },
    options: { rollup_data: false }
  };

  console.log('Query', query);

  return query;
}<|MERGE_RESOLUTION|>--- conflicted
+++ resolved
@@ -51,7 +51,6 @@
 }
 
 /**
-<<<<<<< HEAD
  * Render the hexbin map using canvas.
  */
 export const render = ({
@@ -77,7 +76,7 @@
   // Either select an existing canvas or create one.
   let canvasSelection = d3.select(container).select<HTMLCanvasElement>('canvas');
   if (canvasSelection.empty()) {
-    canvasSelection = d3.select(container)
+    canvasSelection = d3.select(data.container)
       .append('canvas')
       .attr('width', width)
       .attr('height', height)
@@ -148,43 +147,9 @@
     totalClicks,
     colorScale,
     hexagonPath,
-=======
- * Renders a custom chart inside the specified container element.
- *
- * @param data - An object containing the container element, data, slots, slotConfigurations, options, language, and dimensions
- *
- */
-export const render = (data: {
-    container: HTMLElement,
-    data: any[][],
-    slots: Slot[],
-    slotConfigurations: SlotConfig[],
-    options: Record<string, any>,
-    language: string,
-    dimensions: { width: number; height: number }
-  }
-): void => {
-  const width = data.dimensions.width ?? 800;
-  const height = data.dimensions.height ?? 400;
-
-  // Base design values
-  const baseDotSize = 10;
-  const baseGridSize = 20;
-  const baseLetterSpacing = 50;
-  const animationDuration = 200;
-
-  // Define the letters as before.
-  const letters = {
-    L: [[0, 0], [0, 1], [0, 2], [0, 3], [0, 4], [1, 4], [2, 4], [3, 4]],
-    U: [[0, 0], [0, 1], [0, 2], [0, 3], [0, 4], [1, 4], [2, 4], [3, 0], [3, 1], [3, 2], [3, 3], [3, 4]],
-    Z: [[0, 0], [1, 0], [2, 0], [3, 0], [3, 1], [2, 2], [1, 3], [0, 4], [1, 4], [2, 4], [3, 4]],
-    M: [[0, 4], [0, 3], [0, 2], [0, 1], [0, 0], [1, 1], [2, 2], [3, 1], [4, 0], [4, 1], [4, 2], [4, 3], [4, 4]],
-    O: [[0, 0], [1, 0], [2, 0], [3, 0], [4, 1], [4, 2], [4, 3], [3, 4], [2, 4], [1, 4], [0, 3], [0, 2], [0, 1]]
->>>>>>> 17db128d
   };
   (canvas as any)._state = state;
 
-<<<<<<< HEAD
   // --- DRAWING FUNCTION ---
   function drawCanvas() {
     // Always clear the entire canvas.
@@ -211,70 +176,6 @@
         ctx.stroke(bin.path);
       }
       ctx.restore();
-=======
-  // Calculate the total width and height of the design using the base values.
-  // For each letter, the base width is (max x * baseGridSize + baseGridSize)
-  const baseLetterWidths = Object.values(letters).map(
-    l => Math.max(...l.map(([x]) => x)) * baseGridSize + baseGridSize
-  );
-  const baseTotalLetterWidth =
-    baseLetterWidths.reduce((a, b) => a + b, 0) +
-    baseLetterSpacing * (Object.keys(letters).length - 1);
-  const baseTotalLetterHeight = 5 * baseGridSize;
-
-  // Compute a scale factor such that the letters will fit in the canvas.
-  // We use Math.min to only scale down (never scale up beyond our base design).
-  const scale = Math.min(1, width / baseTotalLetterWidth, height / baseTotalLetterHeight);
-
-  // Scale the design parameters
-  const gridSize = baseGridSize * scale;
-  const dotSize = baseDotSize * scale;
-  const letterSpacing = baseLetterSpacing * scale;
-
-  // Recalculate each letter's width using the scaled gridSize.
-  const letterWidths = Object.values(letters).map(
-    l => Math.max(...l.map(([x]) => x)) * gridSize + gridSize
-  );
-  const totalLetterWidth =
-    letterWidths.reduce((a, b) => a + b, 0) + letterSpacing * (letterWidths.length - 1);
-
-  // Center the letters within the canvas
-  let offsetX = (width - totalLetterWidth) / 2;
-  const offsetY = (height - 5 * gridSize) / 2;
-
-  // Remove any existing canvas in the container.
-  d3.select(data.container).selectAll('canvas').remove();
-
-  // Create and configure a new canvas.
-  const canvas = d3
-    .select(data.container)
-    .append('canvas')
-    .attr('width', width)
-    .attr('height', height)
-    .style('display', 'block');
-
-  const ctx = canvas.node()?.getContext('2d');
-  if (!ctx) return;
-
-  // Draw the background.
-  ctx.fillStyle = '#262626';
-  ctx.fillRect(0, 0, width, height);
-
-  // Create an array to hold the dot data.
-  let dots: { x: number; y: number; opacity: number; targetOpacity: number }[] = [];
-
-  // Iterate over the letters and draw each dot.
-  Object.entries(letters).forEach(([, positions], index) => {
-    positions.forEach(([x, y]) => {
-      const posX = offsetX + x * gridSize;
-      const posY = offsetY + y * gridSize;
-      dots.push({ x: posX, y: posY, opacity: 1, targetOpacity: 1 });
-
-      ctx.beginPath();
-      ctx.arc(posX, posY, dotSize, 0, Math.PI * 2);
-      ctx.fillStyle = '#ebff00';
-      ctx.fill();
->>>>>>> 17db128d
     });
   }
 
@@ -463,7 +364,6 @@
 };
 
 /**
-<<<<<<< HEAD
  * Resize the chart by updating dimensions, scales, and re-computing bins.
  * It re-uses the data and state stored on the canvas element.
  */
@@ -588,22 +488,6 @@
       .style('left', `${left + window.pageXOffset + 10}px`)
       .style('top', `${top + window.pageYOffset + 10}px`);
   }
-=======
- * Resizes the custom chart inside the specified container element.
- *
- * @param data - An object containing the container element, slots, slotConfigurations, options, language, and dimensions.
- */
-export const resize = ( data: {
-    container: HTMLElement,
-    slots: Slot[],
-    slotConfigurations: SlotConfig[],
-    options: Record<string, any>,
-    language: string,
-    dimensions: { width: number; height: number }
-  }
-): void => {
-  render({...data, data: []});
->>>>>>> 17db128d
 };
 
 export const buildQuery = (slots: Slot[], slotsConfig: SlotConfig[]): ItemQuery => {
